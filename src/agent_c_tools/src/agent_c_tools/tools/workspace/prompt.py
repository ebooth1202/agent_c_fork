from typing import Any, Optional

from agent_c.prompting.prompt_section import PromptSection, property_bag_item


class WorkspaceSection(PromptSection):
    tool: Any  # Reference to the workspace tool

    def __init__(self, **data: Any):
        TEMPLATE = ("The workspace tools provide you a way to work with files in one or more workspaces. "
                    "Available workspaces are listed below\n"
                    "#\n## Available Workspace List \n"
                    "${workspace_list}\n"
                    "\n## Workspace Operations Guide\n"
                    "- **UNC Paths**: Always use UNC-style paths in the format `//WORKSPACE/path/to/file` where WORKSPACE is the workspace name\n"
                    "- **Reading**: Use `read` to get file contents; assume paths exist rather than checking first\n"
                    "               Use `read_lines` to read a portion of a file\n"
                    "- **Writing**: Use `write` for creating or replacing files; parent directories are created automatically\n"
                    "- **Appending**: Use `write` with the optional `mode` parameter set to `append`\n"
                    "= **Searching**: Use `grep` to search for patterns in files.  This uses the same syntax as the grep CLI.\n"
                    "- **Navigation**: Use `tree` for broader holistic views. Us `ls` to list a specific directory contents\n"
                    "- **Metadata**: The meta tools allow you to read/write to a dictionary stored in the workspace\n"
                    "  - This supports nested dictionaries\n"
                    "- **File Management**: Use `cp` to copy and `mv` to move files or directories\n"
<<<<<<< HEAD
                    "  - Both source and destination must be in the same workspace\n"
=======
                    "  - Both source and destination must be in the same workspace\n"    
                    "- Workspace text files are UTF-8 encoded\n"
>>>>>>> 327c4a26
                    "- **Command Execution**: Use `run_command` to execute allowlisted commands only\n"
                    "  - Only specific pre-approved commands are allowed (git, pytest, npm, dotnet, node, etc.)\n"
                    "  - Each command has restricted subcommands and flags for security\n"
                    "  - Arbitrary shell commands, pipes, redirection, and scripting are NOT supported\n"
                    "  - Examples of allowed commands: 'git status', 'npm test', 'pytest --help'\n"
                    "  - Use platform-agnostic tools when possible (e.g., 'git ls-files \"*.md\"' instead of find/where)\n"
<<<<<<< HEAD
                    "- Workspace text files are UTF-8 encoded, by default\n"
=======
                    "  - Prefer optimized outputs, e.g., 'git status -s' for concise status or 'git log --oneline -n 50' (and avoid -p unless truly needed)\n"
>>>>>>> 327c4a26
                    "\n## CRITICAL: Workspace Efficiency Rules:\n"
                    "- Prefer `inspect_code` over reading entire code files in Python, or C# code.\n" 
                    "   - This will give you the signatures and doc strings for code files"
                    "   - Line numbers are included for methods allowing you to target reads and updates more easily"
                    "- You can use the line number from `inspect_code` and the `read_lines` tool to grab the source for a single method or class."
                    "- You can use the strings you get from `read_lines` to call `replace_strings`"
                    "- Small changes to existing files should be made using the `replace_strings` methods. If possible\n"
                    "  - Make ALL changes to the same file at once.\n"
<<<<<<< HEAD
                    "  - Batching saves money and time!.\n")
=======
                    "  - Batching saves money and time!.\n"
                    "- If you *must* write and entire file use the `write` tool.\n")

>>>>>>> 327c4a26
        super().__init__(template=TEMPLATE, required=True, name="Workspaces", render_section_header=True, **data)

    @property_bag_item
    async def workspace_list(self, data: dict[str, Any]) -> str:
        """Generate a compact table-like representation of available workspaces."""
        if not hasattr(self, 'tool') or not self.tool:
            return "No workspaces available"

        workspaces = self.tool.workspaces
        
        if not workspaces:
            return "No workspaces available"

        allowed_spaces = data.get('allowed_workspaces', [])
        disallowed_spaces = data.get('disallowed_workspaces', [])
        if len(allowed_spaces) > 0:
            workspaces = [space for space in workspaces if space.name in allowed_spaces]

        if len(disallowed_spaces) > 0:
            workspaces = [space for space in workspaces if space.name not in disallowed_spaces]

        force_read_only = data.get('force_read_only', False)

        lines = []
        for space in workspaces:
            rw_status = "RO" if force_read_only else  space.write_status
            lines.append(f"- `{space.name}` ({rw_status}) - {space.description}")
            
        return "\n".join(lines)<|MERGE_RESOLUTION|>--- conflicted
+++ resolved
@@ -22,23 +22,15 @@
                     "- **Metadata**: The meta tools allow you to read/write to a dictionary stored in the workspace\n"
                     "  - This supports nested dictionaries\n"
                     "- **File Management**: Use `cp` to copy and `mv` to move files or directories\n"
-<<<<<<< HEAD
-                    "  - Both source and destination must be in the same workspace\n"
-=======
                     "  - Both source and destination must be in the same workspace\n"    
                     "- Workspace text files are UTF-8 encoded\n"
->>>>>>> 327c4a26
                     "- **Command Execution**: Use `run_command` to execute allowlisted commands only\n"
                     "  - Only specific pre-approved commands are allowed (git, pytest, npm, dotnet, node, etc.)\n"
                     "  - Each command has restricted subcommands and flags for security\n"
                     "  - Arbitrary shell commands, pipes, redirection, and scripting are NOT supported\n"
                     "  - Examples of allowed commands: 'git status', 'npm test', 'pytest --help'\n"
                     "  - Use platform-agnostic tools when possible (e.g., 'git ls-files \"*.md\"' instead of find/where)\n"
-<<<<<<< HEAD
-                    "- Workspace text files are UTF-8 encoded, by default\n"
-=======
                     "  - Prefer optimized outputs, e.g., 'git status -s' for concise status or 'git log --oneline -n 50' (and avoid -p unless truly needed)\n"
->>>>>>> 327c4a26
                     "\n## CRITICAL: Workspace Efficiency Rules:\n"
                     "- Prefer `inspect_code` over reading entire code files in Python, or C# code.\n" 
                     "   - This will give you the signatures and doc strings for code files"
@@ -47,13 +39,7 @@
                     "- You can use the strings you get from `read_lines` to call `replace_strings`"
                     "- Small changes to existing files should be made using the `replace_strings` methods. If possible\n"
                     "  - Make ALL changes to the same file at once.\n"
-<<<<<<< HEAD
                     "  - Batching saves money and time!.\n")
-=======
-                    "  - Batching saves money and time!.\n"
-                    "- If you *must* write and entire file use the `write` tool.\n")
-
->>>>>>> 327c4a26
         super().__init__(template=TEMPLATE, required=True, name="Workspaces", render_section_header=True, **data)
 
     @property_bag_item
