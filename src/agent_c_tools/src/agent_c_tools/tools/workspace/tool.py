--- conflicted
+++ resolved
@@ -1,13 +1,8 @@
 import json
 import logging
 import re
-<<<<<<< HEAD
-from typing import Any, List, Tuple, Optional, Union
-=======
-from typing import Any, List, Tuple, Optional, Union, Callable, Awaitable
->>>>>>> 0780ede6
+from typing import Any, List, Tuple, Optional
 from ts_tool import api
-from win32cryptcon import CERT_REGISTRY_STORE_REMOTE_FLAG
 
 from agent_c.toolsets.tool_set import Toolset
 from agent_c.toolsets.json_schema import json_schema
@@ -243,33 +238,32 @@
     async def write(self, **kwargs: Any) -> str:
         """Asynchronously writes or appends data to a file.
 
-        Args:
-            **kwargs: Keyword arguments.
-                path (str): UNC-style path (//WORKSPACE/path) to the file to write
-                data (Union[str, bytes]): The text or binary data to write or append to the file
-                mode (str): The writing mode, either 'write' to overwrite or 'append'
-                data_type (str): Type of data being written, either 'text' for plain text or 'binary' for base64-encoded binary data
-
-        Returns:
-            str: JSON string with a success message or an error message.
-        """
-        unc_path = kwargs.get('path', '')
-        data = kwargs['data']
-        mode = kwargs.get('mode', 'write')
-
-        error, workspace, relative_path = self.validate_and_get_workspace_path(unc_path)
-        if error:
-            return json.dumps({'error': error})
-
-        return await workspace.write(relative_path, mode, data)
-
-    async def internal_write_bytes(self, path: str, data: Union[str, bytes], mode: str) -> str:
-        """Asynchronously writes or appends binary data to a file.  This is an internal workspace function, not available to agents.
-
-        Args:
+        kwargs:
             path (str): UNC-style path (//WORKSPACE/path) to the file to write
             data (Union[str, bytes]): The text or binary data to write or append to the file
             mode (str): The writing mode, either 'write' to overwrite or 'append'
+            data_type (str): Type of data being written, either 'text' for plain text or 'binary' for base64-encoded binary data
+
+        Returns:
+            str: JSON string with a success message or an error message.
+        """
+        unc_path = kwargs.get('path', '')
+        data = kwargs['data']
+        mode = kwargs.get('mode', 'write')
+
+        error, workspace, relative_path = self.validate_and_get_workspace_path(unc_path)
+        if error:
+            return json.dumps({'error': error})
+
+        return await workspace.write(relative_path, mode, data)
+
+    async def internal_write_bytes(self, path: str, data: Union[str, bytes], mode: str) -> str:
+        """Asynchronously writes or appends binary data to a file.  This is an internal workspace function, not available to agents.
+
+        Arguments:
+            path (str): UNC-style path (//WORKSPACE/path) to the file to write
+            data (Union[str, bytes]): The text or binary data to write or append to the file
+            mode (str): The writing mode, either 'write' to overwrite or 'append'
 
         Returns:
             str: JSON string with a success message or an error message.
@@ -300,9 +294,8 @@
         """Asynchronously copies a file or directory.
 
         Args:
-            **kwargs: Keyword arguments.
-                src_path (str): UNC-style path (//WORKSPACE/path) to the source
-                dest_path (str): UNC-style path (//WORKSPACE/path) to the destination
+            src_path (str): UNC-style path (//WORKSPACE/path) to the source
+            dest_path (str): UNC-style path (//WORKSPACE/path) to the destination
 
         Returns:
             str: JSON string with the result or an error message.
@@ -330,8 +323,7 @@
         """Asynchronously checks if a path is a directory.
 
         Args:
-           **kwargs: Keyword arguments.
-                path (str): UNC-style path (//WORKSPACE/path) to check
+            path (str): UNC-style path (//WORKSPACE/path) to check
 
         Returns:
             str: JSON string with the result or an error message.
@@ -369,9 +361,8 @@
         """Asynchronously moves a file or directory.
 
         Args:
-            **kwargs: Keyword arguments.
-                src_path (str): UNC-style path (//WORKSPACE/path) to the source
-                dest_path (str): UNC-style path (//WORKSPACE/path) to the destination
+            src_path (str): UNC-style path (//WORKSPACE/path) to the source
+            dest_path (str): UNC-style path (//WORKSPACE/path) to the destination
 
         Returns:
             str: JSON string with the result or an error message.
@@ -419,9 +410,8 @@
         Asynchronously updates a file with multiple string replacements
 
         Args:
-            **kwargs: Keyword arguments.
-                path (str): UNC-style path (//WORKSPACE/path) to the file to update
-                updates (list): A list of update operations, each containing 'old_string' and 'new_string'
+            path (str): UNC-style path (//WORKSPACE/path) to the file to update
+            updates (list): A list of update operations, each containing 'old_string' and 'new_string'
 
         Returns:
             str: JSON string with a success message or an error message.
@@ -474,11 +464,10 @@
         """Asynchronously reads a subset of lines from a text file.
 
         Args:
-            **kwargs: Keyword arguments.
-                path (str): UNC-style path (//WORKSPACE/path) to the file to read
-                start_line (int): The 0-based index of the first line to read
-                end_line (int): The 0-based index of the last line to read (inclusive)
-                include_line_numbers (bool, optional): If True, includes line numbers in the output
+            path (str): UNC-style path (//WORKSPACE/path) to the file to read
+            start_line (int): The 0-based index of the first line to read
+            end_line (int): The 0-based index of the last line to read (inclusive)
+            include_line_numbers (bool, optional): If True, includes line numbers in the output
 
         Returns:
             str: JSON string containing the requested lines or an error message.
@@ -542,8 +531,7 @@
         """Uses CodeExplorer to prepare code overviews.
 
         Args:
-            **kwargs: Keyword arguments.
-                path (str): UNC-style path (//WORKSPACE/path) to the file to read
+            path (str): UNC-style path (//WORKSPACE/path) to the file to read
 
         Returns:
             str: A markdown overview of the code
@@ -599,7 +587,6 @@
             }
         }
     )
-<<<<<<< HEAD
     async def grep(self, **kwargs: Any) -> str:
         unc_paths = kwargs.get('paths', '')
         pattern = kwargs.get('pattern', '')
@@ -631,33 +618,6 @@
                         recursive=recursive
                     )
                     results.append(result)
-=======
-    async def find_strings(self, **kwargs: Any) -> str:
-        """Finds strings in a file using exact match or regex pattern.
-
-        Args:
-            **kwargs: Keyword arguments.
-                path (str): UNC-style path (//WORKSPACE/path) to the file to search in
-                search_string (str): The string or pattern to search for
-                use_regex (bool, optional): Whether to treat the search string as a regex pattern
-                max_results (int, optional): Maximum number of results to return (0 for all matches)
-
-        Returns:
-            str: Multi-line string with line numbers and matching lines or an error message.
-        """
-        unc_path = kwargs.get('path', '')
-        search_string = kwargs.get('search_string', '')
-        use_regex = kwargs.get('use_regex', False)
-        max_results = kwargs.get('max_results', 0)
-
-        error, workspace, relative_path = self.validate_and_get_workspace_path(unc_path)
-        if error:
-            return json.dumps({'error': error})
-
-        try:
-            if not search_string:
-                return json.dumps({'error': 'Search string cannot be empty'})
->>>>>>> 0780ede6
 
                 except Exception as e:
                     results.append(f'Error reading file: {str(e)}')
@@ -667,40 +627,6 @@
 
         return f"{err_str}Results:\n{"\n\n".join(results)}"
 
-<<<<<<< HEAD
-=======
-            # Compile the regex pattern if using regex
-            pattern = None
-            if use_regex:
-                try:
-                    pattern = re.compile(search_string)
-                except re.error as e:
-                    return json.dumps({'error': f'Invalid regex pattern: {str(e)}'})
-
-            # Search for matches in each line
-            for i, line in enumerate(lines):
-                if use_regex:
-                    if pattern.search(line):
-                        matches.append(f"{i}: {line}")
-                else:
-                    if search_string in line:
-                        matches.append(f"{i}: {line}")
-
-                # Check if we've reached the maximum number of results
-                if 0 < max_results <= len(matches):
-                    # same as if max_results > 0 and len(matches) >= max_results:
-                    break
-
-            if not matches:
-                return json.dumps({
-                    'message': f'No matches found for "{search_string}" in {unc_path}',
-                    'matches': []
-                })
-
-            # Join the matches into a multi-line string
-            result = '\n'.join(matches)
-            return result
->>>>>>> 0780ede6
 
 
 Toolset.register(WorkspaceTools)