from datetime import datetime
from typing import Optional, Any, Dict

from fastapi import Depends, HTTPException, Request
import structlog

from agent_c_api.api.dependencies import get_agent_manager
from agent_c_api.core.agent_manager import UItoAgentBridgeManager
from agent_c_api.config.redis_config import RedisConfig
from agent_c_api.core.repositories.session_repository import SessionRepository as SessionRepositoryClass

from agent_c_api.api.v2.models.session_models import (
    SessionCreate, 
    SessionDetail, 
    SessionListResponse, 
    SessionSummary, 
    SessionUpdate,
    AgentConfig,
    AgentUpdate,
    AgentUpdateResponse
)

# Session service dependency
async def get_session_service(request: Request):
    """Dependency to get the session service
    
    Args:
        request: The FastAPI request object
        
    Returns:
        SessionService: Initialized session service
    """
    agent_manager = get_agent_manager(request)
    redis_client = await RedisConfig.get_redis_client()
    session_repository = SessionRepositoryClass(redis_client)
    return SessionService(agent_manager=agent_manager, session_repository=session_repository)

class SessionService:
    """Service for managing sessions using Redis storage and the agent manager"""

    def __init__(self, agent_manager: Any, session_repository: Any):
        """Initialize the session service
        
        Args:
            agent_manager: The agent manager instance
            session_repository: The session repository instance
        """
        self.agent_manager = agent_manager
        self.session_repository = session_repository
        self.logger = structlog.get_logger(__name__)

    async def create_session(self, session_data: SessionCreate) -> SessionDetail:
        """Create a new session
        
        Args:
            session_data: The session creation parameters
            
        Returns:
            SessionDetail: Details of the created session
            
        Raises:
            HTTPException: If session creation fails
        """
        try:
            # Create session in Redis first
            session = await self.session_repository.create_session(session_data)
            if not session:
                raise HTTPException(status_code=500, detail="Failed to create session in Redis")
            
            # Convert SessionCreate to kwargs for agent_manager.create_session
            model_params = {
                "temperature": session_data.temperature,
                "reasoning_effort": session_data.reasoning_effort,
                "budget_tokens": session_data.budget_tokens,
                "max_tokens": session_data.max_tokens,
            }
            
            additional_params: Dict[str, Any] = {
                "persona_name": session_data.persona_id,
                "custom_prompt": session_data.custom_prompt,
            }
            
            # Handle tools parameter
            if session_data.tools is not None and len(session_data.tools) > 0:
                additional_params["additional_tools"] = session_data.tools
            
            # Filter out None values
            model_params = {k: v for k, v in model_params.items() if v is not None}
            additional_params = {k: v for k, v in additional_params.items() if v is not None}
            
            # Create the session in the agent manager with existing session ID
            session_params = {"existing_ui_session_id": str(session.id)}
            
            # Create session in agent manager
            ui_session_id = await self.agent_manager.create_session(
                llm_model=session_data.model_id,
                **model_params,
                **additional_params,
                **session_params
            )
            
            # Get the created session data
            session_data = self.agent_manager.get_session_data(ui_session_id)
            if not session_data:
                raise HTTPException(status_code=500, detail="Session created but data not found")
            
            # Extract agent_c_session_id
            agent_c_session_id = session_data.get("agent_c_session_id", "")
            
<<<<<<< HEAD
            # Update Redis session with agent_internal_id
            await self.session_repository.update_session(
                str(session.id),
                SessionUpdate(agent_internal_id=agent_c_session_id)
=======
            # Transform into our response model
            return SessionDetail(
                id=ui_session_id,
                model_id=session_data.get("model_name", ""),
                persona_id=session_data.get("persona_name", "default"),
                name=session_data.get("name", f"Session {ui_session_id}"),  # Required field with default
                is_active=True,  # Set default active status
                created_at=session_data.get("created_at", datetime.now()),
                last_activity=session_data.get("last_activity"),
                agent_internal_id=agent_c_session_id,
                tools=session_data.get("additional_tools", []),
                tool_ids=session_data.get("additional_tools", []),  # Duplicate tools for tool_ids field
                temperature=session_data.get("temperature"),
                reasoning_effort=session_data.get("reasoning_effort"),
                budget_tokens=session_data.get("budget_tokens"),
                max_tokens=session_data.get("max_tokens"),
                custom_prompt=session_data.get("custom_prompt"),
>>>>>>> 975a85db
            )
            
            # Return the session details
            return await self.session_repository.get_session(str(session.id))
            
        except Exception as e:
            self.logger.error("create_session_failed", error=str(e))
            raise HTTPException(status_code=500, detail=f"Failed to create session: {str(e)}")

    async def get_sessions(self, limit: int = 10, offset: int = 0) -> SessionListResponse:
        """Get list of sessions with pagination
        
        Args:
            limit: Maximum number of sessions to return
            offset: Number of sessions to skip
            
        Returns:
            SessionListResponse: Paginated list of sessions
        """
<<<<<<< HEAD
        return await self.session_repository.list_sessions(limit, offset)
=======
        # Get all sessions from the agent manager
        sessions = self.agent_manager.ui_sessions
        
        # Convert to list for pagination
        session_list = [
            SessionSummary(
                id=session_id,
                model_id=session_data.get("model_name", ""),
                persona_id=session_data.get("persona_name", "default"),
                name=session_data.get("name", f"Session {session_id}"),  # Required field with default
                is_active=session_data.get("is_active", True),  # Required field with default
                created_at=session_data.get("created_at", datetime.now()),
                last_activity=session_data.get("last_activity"),
            )
            for session_id, session_data in sessions.items()
        ]
        
        # Apply pagination
        total = len(session_list)
        paginated_sessions = session_list[offset : offset + limit]
        
        # Return paginated response
        return SessionListResponse(
            items=paginated_sessions,
            total=total,
            limit=limit,
            offset=offset,
        )
>>>>>>> 975a85db

    async def get_session(self, session_id: str) -> Optional[SessionDetail]:
        """Get detailed information about a specific session
        
        Args:
            session_id: ID of the session to retrieve
            
        Returns:
            SessionDetail: Session details if found, None otherwise
        """
<<<<<<< HEAD
        return await self.session_repository.get_session(session_id)
=======
        # Get session data using the manager's method
        session_data = self.agent_manager.get_session_data(session_id)
        if not session_data:
            return None
            
        # Extract agent_c_session_id
        agent_c_session_id = session_data.get("agent_c_session_id", "")
        
        # Get tools - use the tools that were provided at creation time
        tools = session_data.get("additional_tools", [])
        
        # Construct and return the SessionDetail response
        return SessionDetail(
            id=session_id,
            model_id=session_data.get("model_name", ""),
            persona_id=session_data.get("persona_name", "default"),
            name=session_data.get("name", f"Session {session_id}"),  # Required field with default
            is_active=session_data.get("is_active", True),  # Required field with default
            created_at=session_data.get("created_at", datetime.now()),
            last_activity=session_data.get("last_activity"),
            agent_internal_id=agent_c_session_id,
            tools=tools,
            tool_ids=tools,  # Duplicate tools for tool_ids field
            temperature=session_data.get("temperature"),
            reasoning_effort=session_data.get("reasoning_effort"),
            budget_tokens=session_data.get("budget_tokens"),
            max_tokens=session_data.get("max_tokens"),
            custom_prompt=session_data.get("custom_prompt"),
        )
>>>>>>> 975a85db

    async def update_session(self, session_id: str, update_data: SessionUpdate) -> SessionDetail:
        """Update session properties
        
        Args:
            session_id: ID of the session to update
            update_data: New session properties
            
        Returns:
            SessionDetail: Updated session details
            
        Raises:
            HTTPException: If session not found or update fails
        """
        try:
            # Get current session
            current_session = await self.session_repository.get_session(session_id)
            if not current_session:
                raise HTTPException(status_code=404, detail=f"Session {session_id} not found")
            
            # Update session in Redis
            updated_session = await self.session_repository.update_session(session_id, update_data)
            if not updated_session:
                raise HTTPException(status_code=500, detail="Failed to update session in Redis")
            
            # Get current session data from agent manager
            current_agent_data = self.agent_manager.get_session_data(session_id)
            if not current_agent_data:
                raise HTTPException(status_code=404, detail=f"Agent session {session_id} not found")
            
            # Prepare update parameters
            updates = update_data.model_dump(exclude_unset=True, exclude_none=True)
            
            # Create new parameters based on current session
            model_params = {
                "temperature": current_session.temperature,
                "reasoning_effort": current_session.reasoning_effort,
                "budget_tokens": current_session.budget_tokens,
                "max_tokens": current_session.max_tokens,
            }
            
            additional_params = {
                "persona_name": current_session.persona_id,
                "custom_prompt": current_session.custom_prompt,
                "additional_tools": current_session.tools,
            }
            
            # Apply updates
            for key, value in updates.items():
                if key == "persona_id":
                    additional_params["persona_name"] = value
                elif key in model_params:
                    model_params[key] = value
                elif key in additional_params:
                    additional_params[key] = value
            
            # Remove None values
            model_params = {k: v for k, v in model_params.items() if v is not None}
            additional_params = {k: v for k, v in additional_params.items() if v is not None}
            
            # Create a new session with existing session ID
            session_params = {"existing_ui_session_id": session_id}
            
            # Update agent manager session
            await self.agent_manager.create_session(
                llm_model=current_session.model_id,
                **model_params,
                **additional_params,
                **session_params
            )
            
            # Return updated session details
            return updated_session
            
        except HTTPException:
            raise
        except Exception as e:
            self.logger.error("update_session_failed", session_id=session_id, error=str(e))
            raise HTTPException(status_code=500, detail=f"Failed to update session: {str(e)}")

    async def delete_session(self, session_id: str) -> bool:
        """Delete a specific session
        
        Args:
            session_id: ID of the session to delete
            
        Returns:
            bool: True if successful, False if session not found
        """
        # Delete from Redis first
        if not await self.session_repository.delete_session(session_id):
            return False
            
        # Then clean up in agent manager
        try:
            await self.agent_manager.cleanup_session(session_id)
            return True
        except Exception as e:
            self.logger.error("delete_session_failed", session_id=session_id, error=str(e))
            return False

    async def get_agent_config(self, session_id: str) -> Optional[AgentConfig]:
        """Get agent configuration for a session
        
        Args:
            session_id: ID of the session
            
        Returns:
            AgentConfig: Agent configuration if found, None otherwise
        """
        # Get session from Redis
        session = await self.session_repository.get_session(session_id)
        if not session:
            return None
            
        # Get agent data from manager
        session_data = self.agent_manager.get_session_data(session_id)
        if not session_data:
            return None
            
        # Get the agent directly from session data
        agent = session_data.get("agent")
        if not agent:
            return None
            
        # Get agent configuration using the agent's method
        agent_config = agent._get_agent_config()
        if not agent_config:
            return None
            
        # Extract model parameters from agent_parameters
        agent_params = agent_config.get("agent_parameters", {})
            
        # Convert to AgentConfig model
        return AgentConfig(
            model_id=agent_config.get("model_name", ""),
            persona_id=agent_config.get("persona_name", "default"),
            custom_prompt=agent_config.get("custom_prompt"),
            temperature=agent_params.get("temperature"),
            reasoning_effort=agent_params.get("reasoning_effort"),
            budget_tokens=agent_params.get("budget_tokens"),
            max_tokens=agent_params.get("max_tokens"),
            tools=agent_config.get("initialized_tools", [])
        )
    
    async def update_agent_config(self, session_id: str, update_data: AgentUpdate) -> Optional[AgentUpdateResponse]:
        """Update agent configuration for a session
        
        Args:
            session_id: ID of the session
            update_data: New agent configuration parameters
            
        Returns:
            AgentUpdateResponse: Response with updated configuration and change details,
                              or None if session not found
        """
        # Get session from Redis
        session = await self.session_repository.get_session(session_id)
        if not session:
            return None
            
        # Get agent data from manager
        session_data = self.agent_manager.get_session_data(session_id)
        if not session_data:
            return None
            
        # Get the agent directly from session data
        agent = session_data.get("agent")
        if not agent:
            return None
            
        # Create a dictionary with only the fields that were provided in the update_data
        updates = update_data.model_dump(exclude_unset=True, exclude_none=True)
        
        # Map persona_id to persona_name if it exists
        if "persona_id" in updates:
            updates["persona_name"] = updates.pop("persona_id")
        
        # Helper function for safe string conversion and truncation
        def safe_truncate(val, length=10):
            if val is None:
                return "None"
            val_str = str(val)
            return val_str[:length] + "..." if len(val_str) > length else val_str
        
        changes_applied = {}
        changes_skipped = {}
        needs_agent_reinitialization = False
        
        # Update each parameter that exists in the update payload
        for key, value in updates.items():
            if key in ["temperature", "reasoning_effort", "budget_tokens", "max_tokens", "custom_prompt", "persona_name"]:
                # Only update if value is not None
                if value is not None:
                    # Record the change
                    old_value = getattr(agent, key, None)
                    
                    # Update only attributes that changed
                    if old_value != value:
                        setattr(agent, key, value)
                        changes_applied[key] = {
                            "from": safe_truncate(old_value),
                            "to": safe_truncate(value)
                        }
                        needs_agent_reinitialization = True
                else:
                    changes_skipped[key] = "Value is None"
            else:
                changes_skipped[key] = "Invalid parameter"
        
        # Reinitialize the agent if needed
        if needs_agent_reinitialization:
            await agent.initialize_agent_parameters()
            
            # Update Redis session with new values
            await self.session_repository.update_session(
                session_id,
                SessionUpdate(**{k: v["to"] for k, v in changes_applied.items()})
            )
        
        # Get updated agent configuration
        updated_config = await self.get_agent_config(session_id)
        if not updated_config:
            return None
        
        # Return update response
        return AgentUpdateResponse(
            agent_config=updated_config,
            changes_applied=changes_applied,
            changes_skipped=changes_skipped
        )<|MERGE_RESOLUTION|>--- conflicted
+++ resolved
@@ -107,12 +107,12 @@
             # Extract agent_c_session_id
             agent_c_session_id = session_data.get("agent_c_session_id", "")
             
-<<<<<<< HEAD
+
             # Update Redis session with agent_internal_id
             await self.session_repository.update_session(
                 str(session.id),
                 SessionUpdate(agent_internal_id=agent_c_session_id)
-=======
+
             # Transform into our response model
             return SessionDetail(
                 id=ui_session_id,
@@ -130,11 +130,11 @@
                 budget_tokens=session_data.get("budget_tokens"),
                 max_tokens=session_data.get("max_tokens"),
                 custom_prompt=session_data.get("custom_prompt"),
->>>>>>> 975a85db
+
             )
             
             # Return the session details
-            return await self.session_repository.get_session(str(session.id))
+            #return await self.session_repository.get_session(str(session.id))
             
         except Exception as e:
             self.logger.error("create_session_failed", error=str(e))
@@ -150,9 +150,9 @@
         Returns:
             SessionListResponse: Paginated list of sessions
         """
-<<<<<<< HEAD
-        return await self.session_repository.list_sessions(limit, offset)
-=======
+
+        #return await self.session_repository.list_sessions(limit, offset)
+
         # Get all sessions from the agent manager
         sessions = self.agent_manager.ui_sessions
         
@@ -181,7 +181,7 @@
             limit=limit,
             offset=offset,
         )
->>>>>>> 975a85db
+
 
     async def get_session(self, session_id: str) -> Optional[SessionDetail]:
         """Get detailed information about a specific session
@@ -192,9 +192,9 @@
         Returns:
             SessionDetail: Session details if found, None otherwise
         """
-<<<<<<< HEAD
-        return await self.session_repository.get_session(session_id)
-=======
+
+        #return await self.session_repository.get_session(session_id)
+
         # Get session data using the manager's method
         session_data = self.agent_manager.get_session_data(session_id)
         if not session_data:
@@ -224,7 +224,7 @@
             max_tokens=session_data.get("max_tokens"),
             custom_prompt=session_data.get("custom_prompt"),
         )
->>>>>>> 975a85db
+
 
     async def update_session(self, session_id: str, update_data: SessionUpdate) -> SessionDetail:
         """Update session properties
