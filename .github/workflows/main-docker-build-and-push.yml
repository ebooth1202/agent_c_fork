name: Build and Push Dev Docker Images

on:
  pull_request:
    branches: [ main ]
    types: [ opened, synchronize, reopened ]
  pull_request_target:
    branches: [ main ]
    types: [ closed ]
  push:
    branches: [ main ]
  workflow_dispatch:

jobs:
  check-changes:
    runs-on: ubuntu-latest
    outputs:
      base_changed: ${{ steps.filter.outputs.base_changed }}

    steps:
      - name: Checkout code
        uses: actions/checkout@v3
        with:
          fetch-depth: 0  # Fetch all history to properly check changes

      - name: Check for changes in base image directory
        id: filter
        uses: dorny/paths-filter@v2
        with:
          filters: |
            base_changed:
              - 'dockerfiles/base/python/**'

  build-and-push:
    needs: check-changes
    runs-on: ubuntu-latest
    permissions:
      contents: read
      packages: write

    steps:
      - name: Checkout code
        uses: actions/checkout@v3

      - name: Set up metadata
        id: meta
        run: |
          echo "SHORT_SHA=$(echo ${GITHUB_SHA} | cut -c1-7)" >> $GITHUB_ENV
          echo "DATE=$(date +'%Y%m%d')" >> $GITHUB_ENV

<<<<<<< HEAD
      - name: Install dependencies for unit tests
        run: |
          echo "Installing dependencies for unit tests"
          python -m pip install --upgrade pip  
          pip install -e src/agent_c_core
          pip install -e src/agent_c_tools
      
      - name: Run unit tests
        run: |
          echo "Running unit tests"
          pip install pytest pytest-cov pytest-mock pytest-asyncio
          pytest -m unit
=======
      - name: Set lowercase owner name
        run: echo "OWNER=$(echo ${{ github.repository_owner }} | tr '[:upper:]' '[:lower:]')" >> $GITHUB_ENV
>>>>>>> 241edcf4

      - name: Log in to GitHub Container Registry
        uses: docker/login-action@v2
        with:
          registry: ghcr.io
          username: ${{ github.actor }}
          password: ${{ secrets.GITHUB_TOKEN }}

      - name: Verify registry login
        run: |
          echo "Verifying login to ghcr.io"
          docker info
          echo "Current event name: ${{ github.event_name }}"

      - name: Build and push Base Python image
        if: needs.check-changes.outputs.base_changed == 'true'
        uses: docker/build-push-action@v4
        with:
          context: ./dockerfiles/base/python
          file: ./dockerfiles/base/python/Dockerfile
          # Push on PR close, push to main, or manual dispatch
          push: ${{ github.event_name == 'pull_request_target' || github.event_name == 'push' || github.event_name == 'workflow_dispatch' }}
          tags: |
            ghcr.io/${{ env.OWNER }}/agent_c_python_base:latest
            ghcr.io/${{ env.OWNER }}/agent_c_python_base:build-${{ github.run_number }}
            ghcr.io/${{ env.OWNER }}/agent_c_python_base:${{ env.SHORT_SHA }}
            ghcr.io/${{ env.OWNER }}/agent_c_python_base:${{ env.DATE }}

      - name: Verify base image push
        if: (needs.check-changes.outputs.base_changed == 'true') && (github.event_name == 'pull_request_target' || github.event_name == 'push' || github.event_name == 'workflow_dispatch')
        run: |
          echo "Verifying base image was published"
          docker pull ghcr.io/${{ env.OWNER }}/agent_c_python_base:${{ env.SHORT_SHA }} || echo "Failed to pull image - may not be available immediately"

      - name: Build and push API image
        uses: docker/build-push-action@v4
        with:
          context: .
          file: ./dockerfiles/api.Dockerfile
          # Push on PR close, push to main, or manual dispatch
          push: ${{ github.event_name == 'pull_request_target' || github.event_name == 'push' || github.event_name == 'workflow_dispatch' }}
          tags: |
            ghcr.io/${{ env.OWNER }}/agent_c_api_dev:latest
            ghcr.io/${{ env.OWNER }}/agent_c_api_dev:build-${{ github.run_number }}
            ghcr.io/${{ env.OWNER }}/agent_c_api_dev:${{ env.SHORT_SHA }}
            ghcr.io/${{ env.OWNER }}/agent_c_api_dev:${{ env.DATE }}

      - name: Build and push Frontend image
        uses: docker/build-push-action@v4
        with:
          context: .
          file: ./dockerfiles/frontend.Dockerfile
          # Push on PR close, push to main, or manual dispatch
          push: ${{ github.event_name == 'pull_request_target' || github.event_name == 'push' || github.event_name == 'workflow_dispatch' }}
          tags: |
            ghcr.io/${{ env.OWNER }}/agent_c_frontend_dev:latest
            ghcr.io/${{ env.OWNER }}/agent_c_frontend_dev:build-${{ github.run_number }}
            ghcr.io/${{ env.OWNER }}/agent_c_frontend_dev:${{ env.SHORT_SHA }}
            ghcr.io/${{ env.OWNER }}/agent_c_frontend_dev:${{ env.DATE }}<|MERGE_RESOLUTION|>--- conflicted
+++ resolved
@@ -48,7 +48,9 @@
           echo "SHORT_SHA=$(echo ${GITHUB_SHA} | cut -c1-7)" >> $GITHUB_ENV
           echo "DATE=$(date +'%Y%m%d')" >> $GITHUB_ENV
 
-<<<<<<< HEAD
+      - name: Set lowercase owner name
+        run: echo "OWNER=$(echo ${{ github.repository_owner }} | tr '[:upper:]' '[:lower:]')" >> $GITHUB_ENV
+
       - name: Install dependencies for unit tests
         run: |
           echo "Installing dependencies for unit tests"
@@ -61,10 +63,6 @@
           echo "Running unit tests"
           pip install pytest pytest-cov pytest-mock pytest-asyncio
           pytest -m unit
-=======
-      - name: Set lowercase owner name
-        run: echo "OWNER=$(echo ${{ github.repository_owner }} | tr '[:upper:]' '[:lower:]')" >> $GITHUB_ENV
->>>>>>> 241edcf4
 
       - name: Log in to GitHub Container Registry
         uses: docker/login-action@v2
